// Flattened CommonMark token definitions with rich metadata live here.
pub mod token;
<<<<<<< HEAD

// Nom-based lexer implementation lives at the end of this file.
// We expose it here so callers can begin experimenting while we
// transition away from the hand-rolled lexer.
pub use nom_lexer::NomLexer;
=======
mod token_impl;

// Nom-based lexer implementation
use nom::IResult;
use nom::branch::alt;
use nom::bytes::complete::{is_not, tag, take_until, take_while, take_while_m_n, take_while1};
use nom::character::complete::{char, line_ending, not_line_ending, space0, space1};
use nom::combinator::{map, opt, recognize, verify};
use nom::multi::{many_m_n, many1};
use nom::sequence::{pair, preceded, tuple};

use token::{
    AtxHeadingToken, AutolinkKind, AutolinkToken, BlockQuoteToken, CodeBlockToken, CodeSpanToken,
    EmphasisDelimiterToken, EmphasisMutation, EntityToken, EscapeSequenceToken, HtmlInlineToken,
    IndentToken, LineEndingKind, LineEndingToken, ListKind, ListMarkerToken, SetextHeadingToken,
    TextToken, ThematicBreakToken, Token, WhitespaceToken,
};
use unicode_segmentation::{GraphemeIndices, UnicodeSegmentation};
>>>>>>> 498b0961

/// Represents the position of a token in the source text.
#[derive(Debug, Clone, Copy, PartialEq, Eq)]
pub struct Position {
    pub line: usize,
    pub column: usize,
    pub offset: usize,
}

impl Position {
    pub fn new() -> Self {
        Position {
            line: 1,
            column: 1,
            offset: 0,
        }
    }
}

impl Default for Position {
    fn default() -> Self {
        Self::new()
    }
}

/// Unicode-aware character stream for proper handling of grapheme clusters.
///
/// This struct provides an iterator over Unicode grapheme clusters, which is
/// important for correctly handling complex Unicode characters like emoji
/// and combining characters.
pub struct CharStream<'input> {
    input: &'input str,
    graphemes: GraphemeIndices<'input>,
    current_grapheme: Option<(usize, &'input str)>,
    position: Position,
}

impl<'input> CharStream<'input> {
    /// Creates a new CharStream for the given input string.
    pub fn new(input: &'input str) -> Self {
        let mut graphemes = input.grapheme_indices(true);
        let current_grapheme = graphemes.next();

        CharStream {
            input,
            graphemes,
            current_grapheme,
            position: Position::new(),
        }
    }

    /// Returns the current position in the input.
    pub fn position(&self) -> Position {
        self.position
    }

    /// Returns the current grapheme cluster without advancing.
    pub fn current(&self) -> Option<&'input str> {
        self.current_grapheme.map(|(_, grapheme)| grapheme)
    }

    /// Returns the byte offset of the current grapheme cluster.
    pub fn current_offset(&self) -> Option<usize> {
        self.current_grapheme.map(|(offset, _)| offset)
    }

    /// Advances to the next grapheme cluster.
    pub fn advance(&mut self) -> Option<&'input str> {
        if let Some((_, current)) = self.current_grapheme {
            // Update position based on the current grapheme
            if current == "\n" {
                self.position.line += 1;
                self.position.column = 1;
            } else {
                self.position.column += 1;
            }
            self.position.offset += current.len();

            // Move to next grapheme
            self.current_grapheme = self.graphemes.next();
            Some(current)
        } else {
            None
        }
    }

    /// Peeks at the next grapheme cluster without advancing.
    pub fn peek(&self) -> Option<&'input str> {
        self.graphemes.as_str().graphemes(true).next()
    }

    /// Checks if the current grapheme matches the given character.
    pub fn current_is(&self, ch: char) -> bool {
        self.current().is_some_and(|g| g.starts_with(ch))
    }

    /// Checks if the current grapheme is whitespace.
    pub fn current_is_whitespace(&self) -> bool {
        self.current()
            .is_some_and(|g| g.chars().next().is_some_and(|ch| ch.is_whitespace()))
    }

    /// Checks if the current grapheme matches the given string.
    pub fn current_is_str(&self, s: &str) -> bool {
        self.current() == Some(s)
    }

    /// Checks if we've reached the end of the input.
    pub fn is_at_end(&self) -> bool {
        self.current_grapheme.is_none()
    }

    /// Returns a slice of the input from the given start offset to the current position.
    pub fn slice_from(&self, start_offset: usize) -> &'input str {
        let end_offset = self.current_offset().unwrap_or(self.input.len());
        &self.input[start_offset..end_offset]
    }
}

/// Enhanced nom-powered lexer with position tracking.
#[derive(Clone)]
pub struct Lexer<'input> {
    input: &'input str,
    position: Position,
    // Unicode-aware grapheme iterator for position tracking
    graphemes: GraphemeIndices<'input>,
    // Current grapheme for efficient access
    current_grapheme: Option<(usize, &'input str)>,
}

impl<'input> Lexer<'input> {
    pub fn new(input: &'input str) -> Self {
        let mut graphemes = input.grapheme_indices(true);
        let current_grapheme = graphemes.next();

        Self {
            input,
            position: Position::new(),
            graphemes,
            current_grapheme,
        }
    }

    /// Returns the current position in the input.
    pub fn position(&self) -> Position {
        self.position
    }

    /// Returns the current byte position in the input.
    fn byte_position(&self) -> usize {
        self.position.offset
    }

    /// Peeks at the next token without consuming it.
    pub fn peek_token(&self) -> Option<Token<'input>> {
        let mut temp_lexer = self.clone();
        temp_lexer.next_token()
    }

    /// Checks if we've reached the end of the input.
    pub fn is_at_end(&self) -> bool {
        self.byte_position() >= self.input.len()
    }

    /// Updates position tracking after consuming input.
    fn update_position(&mut self, consumed_bytes: usize) {
        let target_offset = self.position.offset + consumed_bytes;

        // Advance through graphemes until we reach the target offset
        while let Some((offset, grapheme)) = self.current_grapheme {
            if offset >= target_offset {
                break;
            }

            // Update position based on current grapheme
            if grapheme == "\n" {
                self.position.line += 1;
                self.position.column = 1;
            } else if grapheme == "\r" {
                // Handle \r\n as a single line ending
                // Note: In practice, \r\n would be a single grapheme
                self.position.line += 1;
                self.position.column = 1;
            } else {
                self.position.column += 1;
            }

            // Move to next grapheme
            self.current_grapheme = self.graphemes.next();
        }

        self.position.offset = target_offset;
    }

    pub fn next_token(&mut self) -> Option<Token<'input>> {
        if self.byte_position() >= self.input.len() {
            return Some(Token::Eof);
        }

        let current = &self.input[self.byte_position()..];

        // Try parsers in order of precedence.

        // Line endings first (highest priority)
        if let Ok((remaining, token)) = parse_newline(current) {
            let consumed = current.len() - remaining.len();
            self.update_position(consumed);
            return Some(token);
        }

        // Indentation at start of line
        if self.is_at_line_start()
            && let Ok((remaining, token)) = parse_indent(current)
        {
            let consumed = current.len() - remaining.len();
            self.update_position(consumed);
            return Some(token);
        }

        // Block-level constructs (only at line start or after indentation)
        if self.is_at_block_start() {
            // List markers (try these first as they're more specific)
            if let Ok((remaining, token)) = parse_list_marker(current) {
                let consumed = current.len() - remaining.len();
                self.update_position(consumed);
                return Some(token);
            }

            // ATX headings
            if let Ok((remaining, token)) = parse_atx_heading(current) {
                let consumed = current.len() - remaining.len();
                self.update_position(consumed);
                return Some(token);
            }

            // Code fences
            if let Ok((remaining, token)) = parse_code_fence(current) {
                let consumed = current.len() - remaining.len();
                self.update_position(consumed);
                return Some(token);
            }

            // Block quotes
            if let Ok((remaining, token)) = parse_blockquote(current) {
                let consumed = current.len() - remaining.len();
                self.update_position(consumed);
                return Some(token);
            }

            // Thematic breaks
            if let Ok((remaining, token)) = parse_thematic_break(current) {
                let consumed = current.len() - remaining.len();
                self.update_position(consumed);
                return Some(token);
            }

            // Setext heading underlines (try these last as they can conflict with other constructs)
            if let Ok((remaining, token)) = parse_setext_heading(current) {
                let consumed = current.len() - remaining.len();
                self.update_position(consumed);
                return Some(token);
            }
        }

        // Inline constructs

        // Escape sequences (high priority)
        if let Ok((remaining, token)) = parse_escape_sequence(current) {
            let consumed = current.len() - remaining.len();
            self.update_position(consumed);
            return Some(token);
        }

        // Code spans (high priority to avoid conflicts with emphasis)
        if let Ok((remaining, token)) = parse_code_span(current) {
            let consumed = current.len() - remaining.len();
            self.update_position(consumed);
            return Some(token);
        }

        // Autolinks (before HTML inline to catch <url> patterns)
        if let Ok((remaining, token)) = parse_autolink(current) {
            let consumed = current.len() - remaining.len();
            self.update_position(consumed);
            return Some(token);
        }

        // HTML entities (before HTML inline)
        if let Ok((remaining, token)) = parse_entity(current) {
            let consumed = current.len() - remaining.len();
            self.update_position(consumed);
            return Some(token);
        }

        // Inline HTML
        if let Ok((remaining, token)) = parse_html_inline(current) {
            let consumed = current.len() - remaining.len();
            self.update_position(consumed);
            return Some(token);
        }

        // Emphasis delimiters (after code spans to avoid conflicts)
        if let Ok((remaining, token)) = parse_emphasis_delimiter(current) {
            let consumed = current.len() - remaining.len();
            self.update_position(consumed);
            return Some(token);
        }

        // Whitespace
        if let Ok((remaining, token)) = parse_whitespace(current) {
            let consumed = current.len() - remaining.len();
            self.update_position(consumed);
            return Some(token);
        }

        // Fallback to text
        if let Ok((remaining, token)) = parse_text(current) {
            let consumed = current.len() - remaining.len();
            self.update_position(consumed);
            return Some(token);
        }

        // Unable to parse; advance one byte to avoid infinite loop.
        let old_pos = self.byte_position();
        self.update_position(1);
        Some(Token::Text(TextToken {
            lexeme: &self.input[old_pos..old_pos + 1],
        }))
    }

    /// Check if we're at the start of a line
    fn is_at_line_start(&self) -> bool {
        self.position.column == 1
    }

    /// Check if we're at a position where block-level constructs can start
    fn is_at_block_start(&self) -> bool {
        if self.is_at_line_start() {
            return true;
        }

        // Check if we're after only whitespace on the current line
        let mut pos = self.byte_position();
        while pos > 0 {
            pos -= 1;
            let ch = self.input.chars().nth(pos);
            match ch {
                Some('\n') | Some('\r') => return true,
                Some(' ') | Some('\t') => continue,
                _ => return false,
            }
        }
        true
    }
}

fn parse_newline(input: &str) -> IResult<&str, Token<'_>> {
    map(line_ending, |matched: &str| {
        let kind = match matched {
            "\n" => LineEndingKind::LineFeed,
            "\r" => LineEndingKind::CarriageReturn,
            "\r\n" => LineEndingKind::CarriageReturnLineFeed,
            _ => LineEndingKind::LineFeed,
        };
        Token::LineEnding(LineEndingToken { kind })
    })(input)
}

fn parse_whitespace(input: &str) -> IResult<&str, Token<'_>> {
    map(
        take_while1(|c: char| c == ' ' || c == '\t'),
        |slice: &str| {
            Token::Whitespace(WhitespaceToken {
                lexeme: slice,
                contains_tab: slice.contains('\t'),
            })
        },
    )(input)
}

fn parse_atx_heading(input: &str) -> IResult<&str, Token<'_>> {
    map(
        tuple((many1(char('#')), space0, not_line_ending)),
        |(hashes, _, content): (Vec<char>, _, &str)| {
            let marker_count = hashes.len();
            let level = marker_count.min(6) as u8;
            let raw_marker = &input[..marker_count];
            // Split trailing closing sequence if present (sequence of '#' optionally preceded by spaces)
            let (raw_content, closing_sequence) = split_closing_sequence(content);

            Token::AtxHeading(AtxHeadingToken {
                level,
                marker_count,
                leading_whitespace: 0,
                raw_marker,
                raw_content: raw_content.trim_end(),
                closing_sequence,
            })
        },
    )(input)
}

fn parse_list_marker(input: &str) -> IResult<&str, Token<'_>> {
    alt((parse_bullet_marker, parse_ordered_marker))(input)
}

fn parse_blockquote(input: &str) -> IResult<&str, Token<'_>> {
    map(pair(char('>'), space0), |(_, spaces): (_, &str)| {
        Token::BlockQuote(BlockQuoteToken {
            depth: 1,
            marker_offset: 0,
            spaces_after_marker: spaces.len(),
        })
    })(input)
}

fn parse_thematic_break(input: &str) -> IResult<&str, Token<'_>> {
    // Must have at least 3 of the same character (-, *, or _) and only whitespace between them
    let parse_dash_break = verify(
        recognize(many1(alt((char('-'), char(' '), char('\t'))))),
        |s: &str| {
            let dash_count = s.chars().filter(|&c| c == '-').count();
            let other_count = s
                .chars()
                .filter(|&c| c != '-' && c != ' ' && c != '\t')
                .count();
            dash_count >= 3 && other_count == 0
        },
    );

    let parse_star_break = verify(
        recognize(many1(alt((char('*'), char(' '), char('\t'))))),
        |s: &str| {
            let star_count = s.chars().filter(|&c| c == '*').count();
            let other_count = s
                .chars()
                .filter(|&c| c != '*' && c != ' ' && c != '\t')
                .count();
            star_count >= 3 && other_count == 0
        },
    );

    let parse_underscore_break = verify(
        recognize(many1(alt((char('_'), char(' '), char('\t'))))),
        |s: &str| {
            let underscore_count = s.chars().filter(|&c| c == '_').count();
            let other_count = s
                .chars()
                .filter(|&c| c != '_' && c != ' ' && c != '\t')
                .count();
            underscore_count >= 3 && other_count == 0
        },
    );

    map(
        alt((parse_dash_break, parse_star_break, parse_underscore_break)),
        |matched: &str| {
            let marker_char = matched
                .chars()
                .find(|c| matches!(c, '-' | '*' | '_'))
                .unwrap_or('-');
            let marker_count = matched.chars().filter(|c| *c == marker_char).count();
            let leading_whitespace = matched.chars().take_while(|c| c.is_whitespace()).count();

            Token::ThematicBreak(ThematicBreakToken {
                marker_char,
                marker_count,
                leading_whitespace,
            })
        },
    )(input)
}

fn parse_code_fence(input: &str) -> IResult<&str, Token<'_>> {
    // Simplified version - just handle ``` for now
    map(
        tuple((
            tag::<&str, &str, nom::error::Error<&str>>("```"),
            opt(not_line_ending),
            opt(line_ending),
            take_until::<&str, &str, nom::error::Error<&str>>("```"),
            tag::<&str, &str, nom::error::Error<&str>>("```"),
        )),
        |(_, info, _, body, _): (&str, Option<&str>, Option<&str>, &str, &str)| {
            Token::CodeBlock(CodeBlockToken {
                fence_char: Some('`'),
                fence_length: Some(3),
                info_string: info.map(str::trim).filter(|s| !s.is_empty()),
                closing_fence_length: Some(3),
                raw_content: body,
                indent_width: 0,
                contains_tab: false,
            })
        },
    )(input)
}

fn parse_text(input: &str) -> IResult<&str, Token<'_>> {
    map(is_not("\n"), |slice: &str| {
        Token::Text(TextToken { lexeme: slice })
    })(input)
}

fn parse_bullet_marker(input: &str) -> IResult<&str, Token<'_>> {
    map(
        tuple((
            alt((char('-'), char('+'), char('*'))),
            space1, // Require at least one space after the marker
        )),
        |(marker, spaces): (char, &str)| {
            Token::ListMarker(ListMarkerToken {
                marker: ListKind::Bullet { marker },
                marker_offset: 0,
                spaces_after_marker: spaces.len(),
                ordinal_span: None,
            })
        },
    )(input)
}

fn parse_ordered_marker(input: &str) -> IResult<&str, Token<'_>> {
    map(
        tuple((
            take_while_m_n(1, 9, |c: char| c.is_ascii_digit()),
            alt((char('.'), char(')'))),
            space1, // Require at least one space after the delimiter
        )),
        |(digits, delimiter, spaces): (&str, char, &str)| {
            let start = digits.parse().unwrap_or(1);
            Token::ListMarker(ListMarkerToken {
                marker: ListKind::Ordered { start, delimiter },
                marker_offset: 0,
                spaces_after_marker: spaces.len(),
                ordinal_span: Some(digits),
            })
        },
    )(input)
}

fn parse_indent(input: &str) -> IResult<&str, Token<'_>> {
    map(
        take_while1(|c: char| c == ' ' || c == '\t'),
        |spaces: &str| {
            let mut visual_width = 0;
            let mut contains_tab = false;

            for ch in spaces.chars() {
                match ch {
                    ' ' => visual_width += 1,
                    '\t' => {
                        contains_tab = true;
                        visual_width += 4 - (visual_width % 4); // Tab stops at multiples of 4
                    }
                    _ => break,
                }
            }

            Token::Indent(IndentToken {
                visual_width,
                contains_tab,
            })
        },
    )(input)
}

fn parse_setext_heading(input: &str) -> IResult<&str, Token<'_>> {
    // Setext headings need at least 3 characters and should be the entire line
    map(
        alt((
            verify(
                recognize(tuple((many_m_n(3, usize::MAX, char('=')), space0))),
                |s: &str| s.chars().filter(|&c| c == '=').count() >= 3,
            ),
            verify(
                recognize(tuple((many_m_n(3, usize::MAX, char('-')), space0))),
                |s: &str| s.chars().filter(|&c| c == '-').count() >= 3,
            ),
        )),
        |matched: &str| {
            let marker_char = matched.chars().next().unwrap_or('=');
            let level = if marker_char == '=' { 1 } else { 2 };
            let marker_count = matched.chars().filter(|&c| c == marker_char).count();
            let leading_whitespace = 0; // Setext headings don't have leading whitespace

            Token::SetextHeading(SetextHeadingToken {
                level,
                marker_char,
                marker_count,
                leading_whitespace,
                raw_underline: matched,
            })
        },
    )(input)
}

fn parse_escape_sequence(input: &str) -> IResult<&str, Token<'_>> {
    map(
        preceded(
            char('\\'),
            verify(nom::character::complete::anychar, |&c| {
                is_ascii_punctuation(c)
            }),
        ),
        |escaped_char| {
            Token::EscapeSequence(EscapeSequenceToken {
                escaped: escaped_char,
            })
        },
    )(input)
}

fn parse_code_span(input: &str) -> IResult<&str, Token<'_>> {
    // Simplified version - just handle single backticks for now
    map(
        tuple((
            tag::<&str, &str, nom::error::Error<&str>>("`"),
            take_until::<&str, &str, nom::error::Error<&str>>("`"),
            tag::<&str, &str, nom::error::Error<&str>>("`"),
        )),
        |(_, content, _): (&str, &str, &str)| {
            // Trim one space from each end if both ends have spaces
            let trimmed_content =
                if content.starts_with(' ') && content.ends_with(' ') && content.len() > 1 {
                    &content[1..content.len() - 1]
                } else {
                    content
                };

            Token::CodeSpan(CodeSpanToken {
                content: trimmed_content,
                backtick_count: 1,
            })
        },
    )(input)
}

fn parse_emphasis_delimiter(input: &str) -> IResult<&str, Token<'_>> {
    map(
        alt((
            take_while1(|c: char| c == '*'),
            take_while1(|c: char| c == '_'),
        )),
        |delimiters: &str| {
            let marker = delimiters.chars().next().unwrap();
            let run_length = delimiters.len();

            // Simplified mutation detection - in a full implementation,
            // this would need to look at surrounding context
            let mutation = EmphasisMutation::Both;

            Token::EmphasisDelimiter(EmphasisDelimiterToken {
                marker,
                run_length,
                mutation,
            })
        },
    )(input)
}

fn parse_autolink(input: &str) -> IResult<&str, Token<'_>> {
    map(
        tuple((
            char('<'),
            alt((
                recognize(tuple((
                    take_while1(|c: char| c.is_alphanumeric() || c == '+' || c == '.' || c == '-'),
                    char(':'),
                    take_while1(|c: char| c != '>' && c != ' ' && c != '\n'),
                ))),
                recognize(tuple((
                    take_while1(|c: char| c.is_alphanumeric() || c == '.' || c == '-' || c == '_'),
                    char('@'),
                    take_while1(|c: char| c.is_alphanumeric() || c == '.' || c == '-'),
                ))),
            )),
            char('>'),
        )),
        |(_, content, _): (char, &str, char)| {
            let kind = if content.contains('@') {
                AutolinkKind::Email
            } else {
                AutolinkKind::Uri
            };

            Token::Autolink(AutolinkToken {
                kind,
                lexeme: content,
            })
        },
    )(input)
}

fn parse_entity(input: &str) -> IResult<&str, Token<'_>> {
    map(
        tuple((
            char('&'),
            alt((
                // Named entities
                recognize(tuple((
                    take_while1(|c: char| c.is_alphanumeric()),
                    char(';'),
                ))),
                // Numeric entities
                recognize(tuple((
                    char('#'),
                    alt((
                        preceded(char('x'), take_while1(|c: char| c.is_ascii_hexdigit())),
                        take_while1(|c: char| c.is_ascii_digit()),
                    )),
                    char(';'),
                ))),
            )),
        )),
        |(_, entity_content): (char, &str)| {
            // In a full implementation, this would resolve the entity to a character
            Token::Entity(EntityToken {
                raw: entity_content,
                resolved: None, // Simplified - would need entity resolution
            })
        },
    )(input)
}

fn parse_html_inline(input: &str) -> IResult<&str, Token<'_>> {
    map(
        tuple((
            char('<'),
            alt((
                // Opening tag
                recognize(tuple((
                    take_while1(|c: char| c.is_alphanumeric()),
                    take_while(|c: char| c != '>'),
                    char('>'),
                ))),
                // Closing tag
                recognize(tuple((
                    char('/'),
                    take_while1(|c: char| c.is_alphanumeric()),
                    take_while(|c: char| c != '>'),
                    char('>'),
                ))),
            )),
        )),
        |(open, content): (char, &str)| {
            let mut raw = String::new();
            raw.push(open);
            raw.push_str(content);

            // This is a simplified version - would need proper HTML tag parsing
            Token::HtmlInline(HtmlInlineToken {
                raw: content, // In practice, this would include the full tag
            })
        },
    )(input)
}

fn is_ascii_punctuation(c: char) -> bool {
    matches!(
        c,
        '!' | '"'
            | '#'
            | '$'
            | '%'
            | '&'
            | '\''
            | '('
            | ')'
            | '*'
            | '+'
            | ','
            | '-'
            | '.'
            | '/'
            | ':'
            | ';'
            | '<'
            | '='
            | '>'
            | '?'
            | '@'
            | '['
            | '\\'
            | ']'
            | '^'
            | '_'
            | '`'
            | '{'
            | '|'
            | '}'
            | '~'
    )
}

fn split_closing_sequence(raw: &str) -> (&str, &str) {
    let trimmed = raw.trim_end();
    if trimmed.is_empty() {
        return (raw, "");
    }

    let mut chars = trimmed.chars().rev();
    let mut hash_count = 0;
    for ch in &mut chars {
        if ch == '#' {
            hash_count += 1;
        } else if ch == ' ' {
            continue;
        } else {
            break;
        }
    }

    if hash_count == 0 {
        return (raw, "");
    }

    let closing_len = trimmed
        .char_indices()
        .rev()
        .take_while(|(_, ch)| *ch == '#' || *ch == ' ')
        .count();
    let split_point = trimmed.len().saturating_sub(closing_len);
    let (content, closing) = raw.split_at(split_point);
    (content, closing.trim())
}

#[cfg(test)]
mod tests {
    use super::*;

    fn collect_tokens<'a>(lexer: &mut Lexer<'a>) -> Vec<Token<'a>> {
        let mut tokens = Vec::new();
        while let Some(token) = lexer.next_token() {
            let end = matches!(token, Token::Eof);
            tokens.push(token);
            if end {
                break;
            }
        }
        tokens
    }

    #[test]
    fn parses_heading_and_text() {
        let input = "# Heading\nParagraph";
        let mut lexer = Lexer::new(input);
        let tokens = collect_tokens(&mut lexer);

        assert!(matches!(
            tokens[0],
            Token::AtxHeading(AtxHeadingToken { level: 1, .. })
        ));
        assert!(matches!(
            tokens[1],
            Token::LineEnding(LineEndingToken {
                kind: LineEndingKind::LineFeed,
            })
        ));
        assert!(matches!(
            tokens[2],
            Token::Text(TextToken {
                lexeme: "Paragraph"
            })
        ));
    }

    #[test]
    fn parses_bullet_list_item() {
        let input = "- item";
        let mut lexer = Lexer::new(input);
        let tokens = collect_tokens(&mut lexer);

        assert!(matches!(
            tokens[0],
            Token::ListMarker(ListMarkerToken {
                marker: ListKind::Bullet { marker: '-' },
                ..
            })
        ));
        assert!(matches!(
            tokens[1],
            Token::Text(TextToken { lexeme: "item" })
        ));
    }

    #[test]
    fn parses_ordered_list_item() {
        let input = "2. item";
        let mut lexer = Lexer::new(input);
        let tokens = collect_tokens(&mut lexer);

        assert!(matches!(
            tokens[0],
            Token::ListMarker(ListMarkerToken {
                marker: ListKind::Ordered {
                    start: 2,
                    delimiter: '.'
                },
                ordinal_span: Some("2"),
                ..
            })
        ));
        assert!(matches!(
            tokens[1],
            Token::Text(TextToken { lexeme: "item" })
        ));
    }

    #[test]
    fn parses_thematic_breaks() {
        // Test simple thematic breaks (without spaces)
        let simple_inputs = ["---", "***", "___"];

        for input in simple_inputs {
            let mut lexer = Lexer::new(input);
            let tokens = collect_tokens(&mut lexer);

            assert!(
                matches!(tokens[0], Token::ThematicBreak(_)),
                "Failed to parse thematic break: {}",
                input
            );
        }

        // Test spaced thematic breaks (these are more complex due to list marker conflicts)
        let spaced_inputs = ["- - -", "* * *", "_ _ _"];

        for input in spaced_inputs {
            let mut lexer = Lexer::new(input);
            let _tokens = collect_tokens(&mut lexer);

            // For now, these might parse as list markers + text, which is acceptable
            // In a full implementation, we'd need more context to distinguish
            // between thematic breaks and list items
        }
    }

    #[test]
    fn parses_setext_headings() {
        let input = "===";
        let mut lexer = Lexer::new(input);
        let tokens = collect_tokens(&mut lexer);

        assert!(matches!(
            tokens[0],
            Token::SetextHeading(SetextHeadingToken { level: 1, .. })
        ));

        let input2 = "---";
        let mut lexer2 = Lexer::new(input2);
        let tokens2 = collect_tokens(&mut lexer2);

        // Note: This might conflict with thematic break parsing
        // In practice, setext headings need context from previous lines
        assert!(matches!(
            tokens2[0],
            Token::ThematicBreak(_) | Token::SetextHeading(SetextHeadingToken { level: 2, .. })
        ));
    }

    #[test]
    fn parses_code_spans() {
        let input = "`code`";
        let mut lexer = Lexer::new(input);
        let tokens = collect_tokens(&mut lexer);

        assert!(matches!(
            tokens[0],
            Token::CodeSpan(CodeSpanToken {
                content: "code",
                backtick_count: 1
            })
        ));
    }

    #[test]
    fn parses_emphasis_delimiters() {
        let input = "**bold**";
        let mut lexer = Lexer::new(input);
        let tokens = collect_tokens(&mut lexer);

        assert!(matches!(
            tokens[0],
            Token::EmphasisDelimiter(EmphasisDelimiterToken {
                marker: '*',
                run_length: 2,
                ..
            })
        ));
    }

    #[test]
    fn parses_escape_sequences() {
        let input = "\\*";
        let mut lexer = Lexer::new(input);
        let tokens = collect_tokens(&mut lexer);

        assert!(matches!(
            tokens[0],
            Token::EscapeSequence(EscapeSequenceToken { escaped: '*' })
        ));
    }

    #[test]
    fn parses_autolinks() {
        let input = "<https://example.com>";
        let mut lexer = Lexer::new(input);
        let tokens = collect_tokens(&mut lexer);

        assert!(matches!(
            tokens[0],
            Token::Autolink(AutolinkToken {
                kind: AutolinkKind::Uri,
                lexeme: "https://example.com"
            })
        ));

        let input2 = "<user@example.com>";
        let mut lexer2 = Lexer::new(input2);
        let tokens2 = collect_tokens(&mut lexer2);

        assert!(matches!(
            tokens2[0],
            Token::Autolink(AutolinkToken {
                kind: AutolinkKind::Email,
                lexeme: "user@example.com"
            })
        ));
    }

    #[test]
    fn parses_entities() {
        let input = "&amp;";
        let mut lexer = Lexer::new(input);
        let tokens = collect_tokens(&mut lexer);

        assert!(matches!(
            tokens[0],
            Token::Entity(EntityToken { raw: "amp;", .. })
        ));

        let input2 = "&#42;";
        let mut lexer2 = Lexer::new(input2);
        let tokens2 = collect_tokens(&mut lexer2);

        assert!(matches!(
            tokens2[0],
            Token::Entity(EntityToken { raw: "#42;", .. })
        ));
    }

    #[test]
    fn parses_indentation() {
        let input = "    ";
        let mut lexer = Lexer::new(input);
        let tokens = collect_tokens(&mut lexer);

        assert!(matches!(
            tokens[0],
            Token::Indent(IndentToken {
                visual_width: 4,
                contains_tab: false
            })
        ));

        let input2 = "\t";
        let mut lexer2 = Lexer::new(input2);
        let tokens2 = collect_tokens(&mut lexer2);

        assert!(matches!(
            tokens2[0],
            Token::Indent(IndentToken {
                visual_width: 4,
                contains_tab: true
            })
        ));
    }

    #[test]
    fn parses_complex_document() {
        let input = "# Heading\n\n> Quote\n\n- List item\n\n```rust\ncode\n```";
        let mut lexer = Lexer::new(input);
        let tokens = collect_tokens(&mut lexer);

        // Should contain various token types
        let has_heading = tokens.iter().any(|t| matches!(t, Token::AtxHeading(_)));
        let has_blockquote = tokens.iter().any(|t| matches!(t, Token::BlockQuote(_)));
        let has_list = tokens.iter().any(|t| matches!(t, Token::ListMarker(_)));
        let has_code_block = tokens.iter().any(|t| matches!(t, Token::CodeBlock(_)));

        assert!(has_heading, "Should parse ATX heading");
        assert!(has_blockquote, "Should parse blockquote");
        assert!(has_list, "Should parse list marker");
        assert!(has_code_block, "Should parse code block");
    }

    #[test]
    fn handles_edge_cases() {
        // Empty input
        let mut lexer = Lexer::new("");
        let tokens = collect_tokens(&mut lexer);
        assert!(matches!(tokens[0], Token::Eof));

        // Only whitespace
        let mut lexer = Lexer::new("   \t  ");
        let tokens = collect_tokens(&mut lexer);
        // Should parse as indentation since it's at the start of a line
        assert!(matches!(tokens[0], Token::Indent(_) | Token::Whitespace(_)));

        // Mixed line endings
        let mut lexer = Lexer::new("line1\nline2\r\nline3\r");
        let tokens = collect_tokens(&mut lexer);
        let line_endings: Vec<_> = tokens
            .iter()
            .filter_map(|t| match t {
                Token::LineEnding(le) => Some(le.kind),
                _ => None,
            })
            .collect();

        // Our parser should detect at least some line endings
        assert!(!line_endings.is_empty(), "Should detect line endings");
        // The exact types depend on how nom's line_ending parser handles mixed endings
    }

    #[test]
    fn parses_nested_backticks() {
        // Test code spans with different backtick counts
        let input = "``code with ` backtick``";
        let mut lexer = Lexer::new(input);
        let tokens = collect_tokens(&mut lexer);

        // Our simplified parser will try to parse this as emphasis delimiters or text
        // The exact behavior depends on the parser order
        assert!(!tokens.is_empty());
        assert!(matches!(tokens.last(), Some(Token::Eof)));
    }

    #[test]
    fn parses_mixed_list_types() {
        let input = "1. First\n- Second\n2) Third\n+ Fourth";
        let mut lexer = Lexer::new(input);
        let tokens = collect_tokens(&mut lexer);

        let list_markers: Vec<_> = tokens
            .iter()
            .filter_map(|t| match t {
                Token::ListMarker(lm) => Some(&lm.marker),
                _ => None,
            })
            .collect();

        // Should have both ordered and bullet markers
        assert!(
            list_markers
                .iter()
                .any(|m| matches!(m, ListKind::Ordered { .. }))
        );
        assert!(
            list_markers
                .iter()
                .any(|m| matches!(m, ListKind::Bullet { .. }))
        );
    }

    #[test]
    fn tracks_position_correctly() {
        let input = "# Heading\nSome text\n- List item";
        let mut lexer = Lexer::new(input);

        // Initial position
        assert_eq!(lexer.position().line, 1);
        assert_eq!(lexer.position().column, 1);
        assert_eq!(lexer.position().offset, 0);

        // After heading
        let _heading = lexer.next_token().unwrap();
        let pos = lexer.position();
        assert_eq!(pos.line, 1);
        assert!(pos.column > 1);

        // After first newline
        let _newline1 = lexer.next_token().unwrap();
        let pos = lexer.position();
        assert_eq!(pos.line, 2);
        assert_eq!(pos.column, 1);

        // After "Some text"
        let _text = lexer.next_token().unwrap();
        let pos = lexer.position();
        assert_eq!(pos.line, 2);
        assert_eq!(pos.column, 10); // "Some text" is 9 chars + 1

        // After second newline
        let _newline2 = lexer.next_token().unwrap();
        let pos = lexer.position();
        assert_eq!(pos.line, 3);
        assert_eq!(pos.column, 1);

        // After list marker
        let _list_marker = lexer.next_token().unwrap();
        let pos = lexer.position();
        assert_eq!(pos.line, 3);
        assert_eq!(pos.column, 3); // "- " is 2 chars + 1
    }

    #[test]
    fn handles_unicode_position_tracking() {
        let input = "🌍\n👋";
        let mut lexer = Lexer::new(input);

        // Initial position
        assert_eq!(lexer.position().line, 1);
        assert_eq!(lexer.position().column, 1);

        // After emoji (note: this counts as 1 character for column tracking)
        let _emoji1 = lexer.next_token().unwrap();
        let pos = lexer.position();
        assert_eq!(pos.line, 1);
        assert_eq!(pos.column, 2); // Emoji counts as 1 character
        assert_eq!(pos.offset, 4); // But 4 bytes in UTF-8

        // After newline
        let _newline = lexer.next_token().unwrap();
        let pos = lexer.position();
        assert_eq!(pos.line, 2);
        assert_eq!(pos.column, 1);
        assert_eq!(pos.offset, 5);

        // After second emoji
        let _emoji2 = lexer.next_token().unwrap();
        let pos = lexer.position();
        assert_eq!(pos.line, 2);
        assert_eq!(pos.column, 2);
        assert_eq!(pos.offset, 9); // 5 + 4 bytes
    }

    #[test]
    fn peek_token_works() {
        let input = "# Heading\nText";
        let mut lexer = Lexer::new(input);

        // Peek should return the same token multiple times
        let peeked1 = lexer.peek_token().unwrap();
        let peeked2 = lexer.peek_token().unwrap();
        assert_eq!(peeked1, peeked2);

        // Position should not change after peeking
        let pos_before = lexer.position();
        let _peeked = lexer.peek_token();
        let pos_after = lexer.position();
        assert_eq!(pos_before, pos_after);

        // Next token should match what we peeked
        let next = lexer.next_token().unwrap();
        assert_eq!(next, peeked1);

        // Position should change after consuming
        let pos_after_consume = lexer.position();
        assert_ne!(pos_before, pos_after_consume);
    }

    #[test]
    fn compare_unicode_handling_with_grapheme_lexer() {
        // Test single grapheme handling to ensure both lexers correctly process Unicode
        let test_cases = vec![
            ("🌍", 4, 1),  // Simple emoji
            ("👨‍👩‍👧‍👦", 25, 1), // Complex emoji
            ("🏳️‍🌈", 14, 1), // Rainbow flag emoji
        ];

        for (input, _expected_bytes, _expected_graphemes) in test_cases {
            println!("\n=== Testing Unicode handling for: {:?} ===", input);

            // Lexer - consumes entire token
            let mut nom_lexer = Lexer::new(input);
            let _token = nom_lexer.next_token().unwrap();
            let nom_pos = nom_lexer.position();

            // Manual Lexer - consumes single grapheme
            use crate::lexer::CharStream;
            let mut char_stream = CharStream::new(input);
            char_stream.advance(); // Advance by one grapheme only
            let grapheme_pos = char_stream.position();

            println!(
                "  Input bytes: {}, chars: {}",
                input.len(),
                input.chars().count()
            );
            println!("  Lexer position (after token): {:?}", nom_pos);
            println!(
                "  CharStream position (after 1 grapheme): {:?}",
                grapheme_pos
            );

            // For single complex Unicode characters, both should have the same column position
            // because Lexer treats the entire character as one token, CharStream advances one grapheme
            assert_eq!(
                nom_pos.column, grapheme_pos.column,
                "Both should advance column by 1 for single Unicode grapheme: {}",
                input
            );
            assert_eq!(
                nom_pos.offset, grapheme_pos.offset,
                "Both should have same byte offset for single Unicode grapheme: {}",
                input
            );
        }
    }

    #[test]
    fn test_grapheme_based_unicode_handling() {
        let complex_emoji = "👨‍👩‍👧‍👦"; // Complex family emoji

        let mut lexer = Lexer::new(complex_emoji);
        let _token = lexer.next_token().unwrap();
        let pos = lexer.position();

        println!("Complex emoji: {:?}", complex_emoji);
        println!("Position: {:?}", pos);

        // Should treat complex emoji as single visual unit
        assert_eq!(
            pos.column, 2,
            "Should treat complex emoji as single visual unit"
        );
        assert_eq!(
            pos.offset,
            complex_emoji.len(),
            "Byte offset should match input length"
        );
    }

    #[test]
    fn parses_blockquotes() {
        let input = "> This is a blockquote\n> Second line";
        let mut lexer = Lexer::new(input);
        let tokens = collect_tokens(&mut lexer);

        // Should have blockquote markers
        let blockquote_count = tokens
            .iter()
            .filter(|t| matches!(t, Token::BlockQuote(_)))
            .count();
        assert!(
            blockquote_count >= 2,
            "Should parse multiple blockquote markers"
        );
    }

    #[test]
    fn parses_code_blocks() {
        let input = "```rust\nfn main() {}\n```";
        let mut lexer = Lexer::new(input);
        let tokens = collect_tokens(&mut lexer);

        let code_blocks: Vec<_> = tokens
            .iter()
            .filter_map(|t| match t {
                Token::CodeBlock(cb) => Some(cb),
                _ => None,
            })
            .collect();

        assert_eq!(code_blocks.len(), 1, "Should parse one code block");
        assert_eq!(code_blocks[0].info_string, Some("rust"));
        assert!(code_blocks[0].raw_content.contains("fn main()"));
    }

    #[test]
    fn parses_whitespace() {
        // Test whitespace at start of line (should be parsed as indent)
        let input = "   \t  ";
        let mut lexer = Lexer::new(input);
        let tokens = collect_tokens(&mut lexer);

        let indent_tokens: Vec<_> = tokens
            .iter()
            .filter_map(|t| match t {
                Token::Indent(indent) => Some(indent),
                _ => None,
            })
            .collect();

        assert!(!indent_tokens.is_empty(), "Should parse indentation tokens");
        assert!(
            indent_tokens.iter().any(|indent| indent.contains_tab),
            "Should detect tab character in indentation"
        );

        // Test whitespace within a line (after some content)
        let input2 = "word\n   \t  more";
        let mut lexer2 = Lexer::new(input2);
        let tokens2 = collect_tokens(&mut lexer2);

        let has_indent = tokens2.iter().any(|t| matches!(t, Token::Indent(_)));
        assert!(has_indent, "Should parse indentation after newline");
    }

    #[test]
    fn parses_html_inline() {
        let input = "<em>emphasis</em> and <strong>strong</strong>";
        let mut lexer = Lexer::new(input);
        let tokens = collect_tokens(&mut lexer);

        let html_tokens: Vec<_> = tokens
            .iter()
            .filter_map(|t| match t {
                Token::HtmlInline(html) => Some(html),
                _ => None,
            })
            .collect();

        assert!(!html_tokens.is_empty(), "Should parse HTML inline tokens");
    }

    #[test]
    fn parses_line_endings() {
        let input = "line1\nline2\r\nline3\r";
        let mut lexer = Lexer::new(input);
        let tokens = collect_tokens(&mut lexer);

        let line_endings: Vec<_> = tokens
            .iter()
            .filter_map(|t| match t {
                Token::LineEnding(le) => Some(le.kind),
                _ => None,
            })
            .collect();

        assert!(!line_endings.is_empty(), "Should parse line endings");
        // Should handle different line ending types
        assert!(line_endings.contains(&LineEndingKind::LineFeed));
    }

    #[test]
    fn handles_malformed_input() {
        // Test unclosed code spans
        let input = "`unclosed code span";
        let mut lexer = Lexer::new(input);
        let tokens = collect_tokens(&mut lexer);
        assert!(
            !tokens.is_empty(),
            "Should handle unclosed code spans gracefully"
        );

        // Test invalid HTML
        let input2 = "<invalid html";
        let mut lexer2 = Lexer::new(input2);
        let tokens2 = collect_tokens(&mut lexer2);
        assert!(!tokens2.is_empty(), "Should handle invalid HTML gracefully");

        // Test incomplete autolinks
        let input3 = "<incomplete@";
        let mut lexer3 = Lexer::new(input3);
        let tokens3 = collect_tokens(&mut lexer3);
        assert!(
            !tokens3.is_empty(),
            "Should handle incomplete autolinks gracefully"
        );
    }

    #[test]
    fn handles_empty_and_whitespace_only_input() {
        // Empty input
        let mut lexer = Lexer::new("");
        let tokens = collect_tokens(&mut lexer);
        assert_eq!(tokens.len(), 1);
        assert!(matches!(tokens[0], Token::Eof));

        // Whitespace only
        let mut lexer2 = Lexer::new("   ");
        let tokens2 = collect_tokens(&mut lexer2);
        assert!(tokens2.iter().any(|t| matches!(t, Token::Indent(_))));

        // Newlines only
        let mut lexer3 = Lexer::new("\n\n\n");
        let tokens3 = collect_tokens(&mut lexer3);
        let newline_count = tokens3
            .iter()
            .filter(|t| matches!(t, Token::LineEnding(_)))
            .count();
        assert_eq!(newline_count, 3);
    }

    #[test]
    fn handles_complex_unicode_sequences() {
        // Test various Unicode categories
        let test_cases = vec![
            ("café", "accented characters"),
            ("🌍🎉", "multiple emojis"),
            ("👨‍💻", "profession emoji"),
            ("🏳️‍⚧️", "transgender flag"),
            ("नमस्ते", "Devanagari script"),
            ("こんにちは", "Japanese hiragana"),
            ("🇺🇸", "flag emoji"),
        ];

        for (input, description) in test_cases {
            let mut lexer = Lexer::new(input);
            let tokens = collect_tokens(&mut lexer);

            assert!(!tokens.is_empty(), "Should parse {}", description);
            assert!(
                matches!(tokens.last(), Some(Token::Eof)),
                "Should end with EOF for {}",
                description
            );

            // Position tracking should work correctly
            let final_pos = lexer.position();
            assert_eq!(
                final_pos.offset,
                input.len(),
                "Byte offset should match input length for {}",
                description
            );
        }
    }

    #[test]
    fn test_is_at_end_functionality() {
        let input = "short";
        let mut lexer = Lexer::new(input);

        assert!(!lexer.is_at_end(), "Should not be at end initially");

        // Consume all tokens
        while let Some(token) = lexer.next_token() {
            if matches!(token, Token::Eof) {
                break;
            }
        }

        assert!(
            lexer.is_at_end(),
            "Should be at end after consuming all input"
        );
    }

    #[test]
    fn test_position_consistency() {
        let input = "line1\nline2\nline3";
        let mut lexer = Lexer::new(input);
        let mut positions = Vec::new();

        // Collect positions as we parse
        while let Some(token) = lexer.next_token() {
            positions.push(lexer.position());
            if matches!(token, Token::Eof) {
                break;
            }
        }

        // Positions should be monotonically increasing in offset
        for window in positions.windows(2) {
            assert!(
                window[1].offset >= window[0].offset,
                "Positions should be monotonically increasing"
            );
        }

        // Final position should match input length
        assert_eq!(
            positions.last().unwrap().offset,
            input.len(),
            "Final position should match input length"
        );
    }

    #[test]
    fn test_clone_and_peek_consistency() {
        let input = "# Heading\n- List\n`code`";
        let lexer = Lexer::new(input);

        // Clone should create identical lexer
        let mut lexer1 = lexer.clone();
        let mut lexer2 = lexer.clone();

        // Both should produce identical token sequences
        let tokens1 = collect_tokens(&mut lexer1);
        let tokens2 = collect_tokens(&mut lexer2);

        assert_eq!(
            tokens1, tokens2,
            "Cloned lexers should produce identical tokens"
        );

        // Peek should not affect subsequent parsing
        let mut lexer3 = lexer.clone();
        let peeked = lexer3.peek_token();
        let first_actual = lexer3.next_token();

        assert_eq!(peeked, first_actual, "Peek should match first actual token");
    }
}<|MERGE_RESOLUTION|>--- conflicted
+++ resolved
@@ -1,12 +1,5 @@
 // Flattened CommonMark token definitions with rich metadata live here.
 pub mod token;
-<<<<<<< HEAD
-
-// Nom-based lexer implementation lives at the end of this file.
-// We expose it here so callers can begin experimenting while we
-// transition away from the hand-rolled lexer.
-pub use nom_lexer::NomLexer;
-=======
 mod token_impl;
 
 // Nom-based lexer implementation
@@ -25,7 +18,6 @@
     TextToken, ThematicBreakToken, Token, WhitespaceToken,
 };
 use unicode_segmentation::{GraphemeIndices, UnicodeSegmentation};
->>>>>>> 498b0961
 
 /// Represents the position of a token in the source text.
 #[derive(Debug, Clone, Copy, PartialEq, Eq)]
